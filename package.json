--- conflicted
+++ resolved
@@ -27,16 +27,9 @@
   "engines": {
     "node": ">=20"
   },
-<<<<<<< HEAD
-  "packageManager": "pnpm@9.12.3",
-  "dependencies": {
-    "axios": "^1.7.9"
-  }
-=======
   "workspaces": [
     "apps/*",
     "packages/*"
   ],
   "packageManager": "yarn@1.22.22"
->>>>>>> 47f38f82
 }